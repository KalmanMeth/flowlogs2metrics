--- conflicted
+++ resolved
@@ -70,11 +70,7 @@
 }
 
 // NewDecodeAws create a new decode
-<<<<<<< HEAD
-func NewDecodeAws(params config.Param) (Decoder, error) {
-=======
 func NewDecodeAws(params config.StageParam) (Decoder, error) {
->>>>>>> 6d1be78a
 	log.Debugf("entering NewDecodeAws")
 	recordKeys := params.Decode.Aws.Fields
 	if len(recordKeys) == 0 {
