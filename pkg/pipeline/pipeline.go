/*
 * Copyright (C) 2019 IBM, Inc.
 *
 * Licensed under the Apache License, Version 2.0 (the "License");
 * you may not use this file except in compliance with the License.
 * You may obtain a copy of the License at
 *
 *     http://www.apache.org/licenses/LICENSE-2.0
 *
 * Unless required by applicable law or agreed to in writing, software
 * distributed under the License is distributed on an "AS IS" BASIS,
 * WITHOUT WARRANTIES OR CONDITIONS OF ANY KIND, either express or implied.
 * See the License for the specific language governing permissions and
 * limitations under the License.
 *
 */

package pipeline

import (
<<<<<<< HEAD
	"context"
	"errors"
=======
>>>>>>> e0d95f28
	"fmt"
	"github.com/netobserv/flowlogs-pipeline/pkg/pipeline/transform/netobserv"

	"github.com/heptiolabs/healthcheck"
	"github.com/netobserv/flowlogs-pipeline/pkg/config"
	"github.com/netobserv/gopipes/pkg/node"
	log "github.com/sirupsen/logrus"
)

// interface definitions of pipeline components
const (
	StageIngest    = "ingest"
	StageDecode    = "decode"
	StageTransform = "transform"
	StageExtract   = "extract"
	StageEncode    = "encode"
	StageWrite     = "write"
)

// Pipeline manager
type Pipeline struct {
	startNodes    []*node.Init
	terminalNodes []*node.Terminal
	IsRunning     bool
	// TODO: this field is only used for test verification. We should rewrite the build process
	// to be able to remove it from here
	pipelineStages []*pipelineEntry
}

<<<<<<< HEAD
// builder stores the information that is only required during the build of the pipeline
type builder struct {
	pipelineStages   []*pipelineEntry
	configStages     []config.Stage
	configParams     []config.Param
	pipelineEntryMap map[string]*pipelineEntry
	createdStages    map[string]interface{}
	startNodes       []*node.Init
	terminalNodes    []*node.Terminal
}

type pipelineEntry struct {
	configStage config.Stage
	stageType   string
	Ingester    ingest.Ingester
	Decoder     decode.Decoder
	Transformer transform.Transformer
	Extractor   extract.Extractor
	Encoder     encode.Encoder
	Writer      write.Writer
}

func getIngester(params config.Param) (ingest.Ingester, error) {
	var ingester ingest.Ingester
	var err error
	switch params.Ingest.Type {
	case "file", "file_loop":
		ingester, err = ingest.NewIngestFile(params)
	case "file_chunks":
		ingester, err = ingest.NewFileChunks(params)
	case "collector":
		ingester, err = ingest.NewIngestCollector(params.Ingest.Collector)
	case "kafka":
		ingester, err = ingest.NewIngestKafka(params)
	default:
		panic(fmt.Sprintf("`ingest` type %s not defined; if no encoder needed, specify `none`", params.Ingest.Type))
	}
	return ingester, err
}

func getDecoder(params config.Param) (decode.Decoder, error) {
	var decoder decode.Decoder
	var err error
	switch params.Decode.Type {
	case "json":
		decoder, err = decode.NewDecodeJson()
	case "aws":
		decoder, err = decode.NewDecodeAws(params)
	case "none":
		decoder, err = decode.NewDecodeNone()
	default:
		panic(fmt.Sprintf("`decode` type %s not defined; if no encoder needed, specify `none`", params.Decode.Type))
	}
	return decoder, err
}

func getWriter(params config.Param) (write.Writer, error) {
	var writer write.Writer
	var err error
	switch params.Write.Type {
	case "stdout":
		writer, _ = write.NewWriteStdout()
	case "none":
		writer, _ = write.NewWriteNone()
	case "loki":
		writer, _ = write.NewWriteLoki(params)
	default:
		panic(fmt.Sprintf("`write` type %s not defined; if no encoder needed, specify `none`", params.Write.Type))
	}
	return writer, err
}

func getTransformer(params config.Param) (transform.Transformer, error) {
	var transformer transform.Transformer
	var err error
	switch params.Transform.Type {
	case transform.OperationGeneric:
		transformer, err = transform.NewTransformGeneric(params)
	case transform.OperationNetwork:
		transformer, err = transform.NewTransformNetwork(params)
	case transform.OperationNone:
		transformer, err = transform.NewTransformNone()
	case transform.OperationK8sEnrich:
		transformer, err = netobserv.StartEnricher(context.TODO(), params.Transform.KubeEnrich)
	default:
		panic(fmt.Sprintf("`transform` type %s not defined; if no encoder needed, specify `none`", params.Transform.Type))
	}
	return transformer, err
}

func getExtractor(params config.Param) (extract.Extractor, error) {
	var extractor extract.Extractor
	var err error
	switch params.Extract.Type {
	case "none":
		extractor, _ = extract.NewExtractNone()
	case "aggregates":
		extractor, err = extract.NewExtractAggregate(params)
	default:
		panic(fmt.Sprintf("`extract` type %s not defined; if no encoder needed, specify `none`", params.Extract.Type))
	}
	return extractor, err
}

func getEncoder(params config.Param) (encode.Encoder, error) {
	var encoder encode.Encoder
	var err error
	switch params.Encode.Type {
	case "prom":
		encoder, err = encode.NewEncodeProm(params)
	case "kafka":
		encoder, err = encode.NewEncodeKafka(params)
	case "none":
		encoder, _ = encode.NewEncodeNone()
	default:
		panic(fmt.Sprintf("`encode` type %s not defined; if no encoder needed, specify `none`", params.Encode.Type))
	}
	return encoder, err
}

// find matching config.param structure and identify the stage type
func findStageParameters(stage config.Stage, configParams []config.Param) (*config.Param, string) {
	var param config.Param
	log.Debugf("findStageParameters: stage = %v", stage)
	for index := range configParams {
		param = configParams[index]
		log.Debugf("findStageParameters: param = %v", param)
		if stage.Name == param.Name {
			var stageType string
			if param.Ingest.Type != "" {
				stageType = StageIngest
			}
			if param.Decode.Type != "" {
				stageType = StageDecode
			}
			if param.Transform.Type != "" {
				stageType = StageTransform
			}
			if param.Extract.Type != "" {
				stageType = StageExtract
			}
			if param.Encode.Type != "" {
				stageType = StageEncode
			}
			if param.Write.Type != "" {
				stageType = StageWrite
			}
			return &param, stageType
		}
	}
	return nil, ""
}

=======
>>>>>>> e0d95f28
// NewPipeline defines the pipeline elements
func NewPipeline() (*Pipeline, error) {
	log.Debugf("entering NewPipeline")

	stages := config.PipeLine
	log.Debugf("stages = %v ", stages)
	configParams := config.Parameters
	log.Debugf("configParams = %v ", configParams)

	build := newBuilder(configParams, stages)
	if err := build.readStages(); err != nil {
		return nil, err
	}
	return build.build()
}

<<<<<<< HEAD
func newBuilder(params []config.Param, stages []config.Stage) *builder {
	return &builder{
		pipelineEntryMap: map[string]*pipelineEntry{},
		createdStages:    map[string]interface{}{},
		configStages:     stages,
		configParams:     params,
	}
}

// read the configuration stages definition and instantiate the corresponding native Go objects
func (b *builder) readStages() error {
	for _, stage := range b.configStages {
		log.Debugf("stage = %v", stage)
		params, stageType := findStageParameters(stage, b.configParams)
		if params == nil {
			err := fmt.Errorf("parameters not defined for stage %s", stage.Name)
			log.Errorf("%v", err)
			return err
		}
		pEntry := pipelineEntry{
			configStage: stage,
			stageType:   stageType,
		}
		var err error
		switch pEntry.stageType {
		case StageIngest:
			pEntry.Ingester, err = getIngester(*params)
		case StageDecode:
			pEntry.Decoder, err = getDecoder(*params)
		case StageTransform:
			pEntry.Transformer, err = getTransformer(*params)
		case StageExtract:
			pEntry.Extractor, err = getExtractor(*params)
		case StageEncode:
			pEntry.Encoder, err = getEncoder(*params)
		case StageWrite:
			pEntry.Writer, err = getWriter(*params)
		default:
			err = fmt.Errorf("invalid stage type: %v", pEntry.stageType)
		}
		if err != nil {
			return err
		}
		b.pipelineEntryMap[stage.Name] = &pEntry
		b.pipelineStages = append(b.pipelineStages, &pEntry)
		log.Debugf("pipeline = %v", b.pipelineStages)
	}
	log.Debugf("pipeline = %v", b.pipelineStages)
	return nil
}

// reads the configured Go stages and connects between them
// readStages must be invoked before this
func (b *builder) build() (*Pipeline, error) {
	for _, connection := range b.configStages {
		if connection.Name == "" || connection.Follows == "" {
			// ignore entries that do not represent a connection
			continue
		}
		// instantiates (or loads from cache) the destination node of a connection
		dstEntry, ok := b.pipelineEntryMap[connection.Name]
		if !ok {
			return nil, fmt.Errorf("unknown pipeline stage: %s", connection.Name)
		}
		dstNode, err := b.getStageNode(dstEntry, connection.Name)
		if err != nil {
			return nil, err
		}
		dst, ok := dstNode.(node.Receiver)
		if !ok {
			return nil, fmt.Errorf("stage %q of type %q can't receive data",
				connection.Name, dstEntry.stageType)
		}
		// instantiates (or loads from cache) the source node of a connection
		srcEntry, ok := b.pipelineEntryMap[connection.Follows]
		if !ok {
			return nil, fmt.Errorf("unknown pipeline stage: %s", connection.Follows)
		}
		srcNode, err := b.getStageNode(srcEntry, connection.Follows)
		if err != nil {
			return nil, err
		}
		src, ok := srcNode.(node.Sender)
		if !ok {
			return nil, fmt.Errorf("stage %q of type %q can't send data",
				connection.Follows, srcEntry.stageType)
		}
		log.Debugf("connecting stages: %s --> %s", connection.Follows, connection.Name)

		// connects source and destination node, and catches any panic from the Go-Pipes library.
		var catchErr error
		func() {
			defer func() {
				if msg := recover(); msg != nil {
					catchErr = fmt.Errorf("%q and %q stages haven't compatible input/outputs: %v",
						connection.Follows, connection.Name, msg)
				}
			}()
			src.SendsTo(dst)
		}()
		if catchErr != nil {
			return nil, catchErr
		}
	}

	if len(b.startNodes) == 0 {
		return nil, errors.New("no ingesters have been defined")
	}
	if len(b.terminalNodes) == 0 {
		return nil, errors.New("no writers have been defined")
	}
	return &Pipeline{
		startNodes:     b.startNodes,
		terminalNodes:  b.terminalNodes,
		pipelineStages: b.pipelineStages,
	}, nil
}

func (b *builder) getStageNode(pe *pipelineEntry, stageID string) (interface{}, error) {
	if stg, ok := b.createdStages[stageID]; ok {
		return stg, nil
	}
	var stage interface{}
	// TODO: modify all the types' interfaces to not need to write loops here, the same
	// as we do with Ingest
	switch pe.stageType {
	case StageIngest:
		init := node.AsInit(pe.Ingester.Ingest)
		b.startNodes = append(b.startNodes, init)
		stage = init
	case StageWrite:
		term := node.AsTerminal(func(in <-chan []config.GenericMap) {
			for i := range in {
				pe.Writer.Write(i)
			}
		})
		b.terminalNodes = append(b.terminalNodes, term)
		stage = term
	case StageDecode:
		stage = node.AsMiddle(func(in <-chan []interface{}, out chan<- []config.GenericMap) {
			for i := range in {
				out <- pe.Decoder.Decode(i)
			}
		})
	case StageEncode:
		stage = node.AsMiddle(func(in <-chan []config.GenericMap, out chan<- []config.GenericMap) {
			for i := range in {
				out <- pe.Encoder.Encode(i)
			}
		})
	case StageTransform:
		stage = node.AsMiddle(func(in <-chan []config.GenericMap, out chan<- []config.GenericMap) {
			for i := range in {
				out <- transform.ExecuteTransform(pe.Transformer, i)
			}
		})
	case StageExtract:
		stage = node.AsMiddle(func(in <-chan []config.GenericMap, out chan<- []config.GenericMap) {
			for i := range in {
				out <- pe.Extractor.Extract(i)
			}
		})
	default:
		return nil, fmt.Errorf("invalid stage type: %s", pe.stageType)
	}
	b.createdStages[stageID] = stage
	return stage, nil
}

=======
>>>>>>> e0d95f28
func (p *Pipeline) Run() {
	// starting the graph
	for _, s := range p.startNodes {
		s.Start()
	}
	p.IsRunning = true

	p.IsRunning = true

	// blocking the execution until the graph terminal stages end
	for _, t := range p.terminalNodes {
		<-t.Done()
	}
	p.IsRunning = false
}

func (p *Pipeline) IsReady() healthcheck.Check {
	return func() error {
		if !p.IsRunning {
			return fmt.Errorf("pipeline is not running")
		}
		return nil
	}
}

func (p *Pipeline) IsAlive() healthcheck.Check {
	return func() error {
		if !p.IsRunning {
			return fmt.Errorf("pipeline is not running")
		}
		return nil
	}
}<|MERGE_RESOLUTION|>--- conflicted
+++ resolved
@@ -18,13 +18,7 @@
 package pipeline
 
 import (
-<<<<<<< HEAD
-	"context"
-	"errors"
-=======
->>>>>>> e0d95f28
 	"fmt"
-	"github.com/netobserv/flowlogs-pipeline/pkg/pipeline/transform/netobserv"
 
 	"github.com/heptiolabs/healthcheck"
 	"github.com/netobserv/flowlogs-pipeline/pkg/config"
@@ -52,162 +46,6 @@
 	pipelineStages []*pipelineEntry
 }
 
-<<<<<<< HEAD
-// builder stores the information that is only required during the build of the pipeline
-type builder struct {
-	pipelineStages   []*pipelineEntry
-	configStages     []config.Stage
-	configParams     []config.Param
-	pipelineEntryMap map[string]*pipelineEntry
-	createdStages    map[string]interface{}
-	startNodes       []*node.Init
-	terminalNodes    []*node.Terminal
-}
-
-type pipelineEntry struct {
-	configStage config.Stage
-	stageType   string
-	Ingester    ingest.Ingester
-	Decoder     decode.Decoder
-	Transformer transform.Transformer
-	Extractor   extract.Extractor
-	Encoder     encode.Encoder
-	Writer      write.Writer
-}
-
-func getIngester(params config.Param) (ingest.Ingester, error) {
-	var ingester ingest.Ingester
-	var err error
-	switch params.Ingest.Type {
-	case "file", "file_loop":
-		ingester, err = ingest.NewIngestFile(params)
-	case "file_chunks":
-		ingester, err = ingest.NewFileChunks(params)
-	case "collector":
-		ingester, err = ingest.NewIngestCollector(params.Ingest.Collector)
-	case "kafka":
-		ingester, err = ingest.NewIngestKafka(params)
-	default:
-		panic(fmt.Sprintf("`ingest` type %s not defined; if no encoder needed, specify `none`", params.Ingest.Type))
-	}
-	return ingester, err
-}
-
-func getDecoder(params config.Param) (decode.Decoder, error) {
-	var decoder decode.Decoder
-	var err error
-	switch params.Decode.Type {
-	case "json":
-		decoder, err = decode.NewDecodeJson()
-	case "aws":
-		decoder, err = decode.NewDecodeAws(params)
-	case "none":
-		decoder, err = decode.NewDecodeNone()
-	default:
-		panic(fmt.Sprintf("`decode` type %s not defined; if no encoder needed, specify `none`", params.Decode.Type))
-	}
-	return decoder, err
-}
-
-func getWriter(params config.Param) (write.Writer, error) {
-	var writer write.Writer
-	var err error
-	switch params.Write.Type {
-	case "stdout":
-		writer, _ = write.NewWriteStdout()
-	case "none":
-		writer, _ = write.NewWriteNone()
-	case "loki":
-		writer, _ = write.NewWriteLoki(params)
-	default:
-		panic(fmt.Sprintf("`write` type %s not defined; if no encoder needed, specify `none`", params.Write.Type))
-	}
-	return writer, err
-}
-
-func getTransformer(params config.Param) (transform.Transformer, error) {
-	var transformer transform.Transformer
-	var err error
-	switch params.Transform.Type {
-	case transform.OperationGeneric:
-		transformer, err = transform.NewTransformGeneric(params)
-	case transform.OperationNetwork:
-		transformer, err = transform.NewTransformNetwork(params)
-	case transform.OperationNone:
-		transformer, err = transform.NewTransformNone()
-	case transform.OperationK8sEnrich:
-		transformer, err = netobserv.StartEnricher(context.TODO(), params.Transform.KubeEnrich)
-	default:
-		panic(fmt.Sprintf("`transform` type %s not defined; if no encoder needed, specify `none`", params.Transform.Type))
-	}
-	return transformer, err
-}
-
-func getExtractor(params config.Param) (extract.Extractor, error) {
-	var extractor extract.Extractor
-	var err error
-	switch params.Extract.Type {
-	case "none":
-		extractor, _ = extract.NewExtractNone()
-	case "aggregates":
-		extractor, err = extract.NewExtractAggregate(params)
-	default:
-		panic(fmt.Sprintf("`extract` type %s not defined; if no encoder needed, specify `none`", params.Extract.Type))
-	}
-	return extractor, err
-}
-
-func getEncoder(params config.Param) (encode.Encoder, error) {
-	var encoder encode.Encoder
-	var err error
-	switch params.Encode.Type {
-	case "prom":
-		encoder, err = encode.NewEncodeProm(params)
-	case "kafka":
-		encoder, err = encode.NewEncodeKafka(params)
-	case "none":
-		encoder, _ = encode.NewEncodeNone()
-	default:
-		panic(fmt.Sprintf("`encode` type %s not defined; if no encoder needed, specify `none`", params.Encode.Type))
-	}
-	return encoder, err
-}
-
-// find matching config.param structure and identify the stage type
-func findStageParameters(stage config.Stage, configParams []config.Param) (*config.Param, string) {
-	var param config.Param
-	log.Debugf("findStageParameters: stage = %v", stage)
-	for index := range configParams {
-		param = configParams[index]
-		log.Debugf("findStageParameters: param = %v", param)
-		if stage.Name == param.Name {
-			var stageType string
-			if param.Ingest.Type != "" {
-				stageType = StageIngest
-			}
-			if param.Decode.Type != "" {
-				stageType = StageDecode
-			}
-			if param.Transform.Type != "" {
-				stageType = StageTransform
-			}
-			if param.Extract.Type != "" {
-				stageType = StageExtract
-			}
-			if param.Encode.Type != "" {
-				stageType = StageEncode
-			}
-			if param.Write.Type != "" {
-				stageType = StageWrite
-			}
-			return &param, stageType
-		}
-	}
-	return nil, ""
-}
-
-=======
->>>>>>> e0d95f28
 // NewPipeline defines the pipeline elements
 func NewPipeline() (*Pipeline, error) {
 	log.Debugf("entering NewPipeline")
@@ -224,185 +62,11 @@
 	return build.build()
 }
 
-<<<<<<< HEAD
-func newBuilder(params []config.Param, stages []config.Stage) *builder {
-	return &builder{
-		pipelineEntryMap: map[string]*pipelineEntry{},
-		createdStages:    map[string]interface{}{},
-		configStages:     stages,
-		configParams:     params,
-	}
-}
-
-// read the configuration stages definition and instantiate the corresponding native Go objects
-func (b *builder) readStages() error {
-	for _, stage := range b.configStages {
-		log.Debugf("stage = %v", stage)
-		params, stageType := findStageParameters(stage, b.configParams)
-		if params == nil {
-			err := fmt.Errorf("parameters not defined for stage %s", stage.Name)
-			log.Errorf("%v", err)
-			return err
-		}
-		pEntry := pipelineEntry{
-			configStage: stage,
-			stageType:   stageType,
-		}
-		var err error
-		switch pEntry.stageType {
-		case StageIngest:
-			pEntry.Ingester, err = getIngester(*params)
-		case StageDecode:
-			pEntry.Decoder, err = getDecoder(*params)
-		case StageTransform:
-			pEntry.Transformer, err = getTransformer(*params)
-		case StageExtract:
-			pEntry.Extractor, err = getExtractor(*params)
-		case StageEncode:
-			pEntry.Encoder, err = getEncoder(*params)
-		case StageWrite:
-			pEntry.Writer, err = getWriter(*params)
-		default:
-			err = fmt.Errorf("invalid stage type: %v", pEntry.stageType)
-		}
-		if err != nil {
-			return err
-		}
-		b.pipelineEntryMap[stage.Name] = &pEntry
-		b.pipelineStages = append(b.pipelineStages, &pEntry)
-		log.Debugf("pipeline = %v", b.pipelineStages)
-	}
-	log.Debugf("pipeline = %v", b.pipelineStages)
-	return nil
-}
-
-// reads the configured Go stages and connects between them
-// readStages must be invoked before this
-func (b *builder) build() (*Pipeline, error) {
-	for _, connection := range b.configStages {
-		if connection.Name == "" || connection.Follows == "" {
-			// ignore entries that do not represent a connection
-			continue
-		}
-		// instantiates (or loads from cache) the destination node of a connection
-		dstEntry, ok := b.pipelineEntryMap[connection.Name]
-		if !ok {
-			return nil, fmt.Errorf("unknown pipeline stage: %s", connection.Name)
-		}
-		dstNode, err := b.getStageNode(dstEntry, connection.Name)
-		if err != nil {
-			return nil, err
-		}
-		dst, ok := dstNode.(node.Receiver)
-		if !ok {
-			return nil, fmt.Errorf("stage %q of type %q can't receive data",
-				connection.Name, dstEntry.stageType)
-		}
-		// instantiates (or loads from cache) the source node of a connection
-		srcEntry, ok := b.pipelineEntryMap[connection.Follows]
-		if !ok {
-			return nil, fmt.Errorf("unknown pipeline stage: %s", connection.Follows)
-		}
-		srcNode, err := b.getStageNode(srcEntry, connection.Follows)
-		if err != nil {
-			return nil, err
-		}
-		src, ok := srcNode.(node.Sender)
-		if !ok {
-			return nil, fmt.Errorf("stage %q of type %q can't send data",
-				connection.Follows, srcEntry.stageType)
-		}
-		log.Debugf("connecting stages: %s --> %s", connection.Follows, connection.Name)
-
-		// connects source and destination node, and catches any panic from the Go-Pipes library.
-		var catchErr error
-		func() {
-			defer func() {
-				if msg := recover(); msg != nil {
-					catchErr = fmt.Errorf("%q and %q stages haven't compatible input/outputs: %v",
-						connection.Follows, connection.Name, msg)
-				}
-			}()
-			src.SendsTo(dst)
-		}()
-		if catchErr != nil {
-			return nil, catchErr
-		}
-	}
-
-	if len(b.startNodes) == 0 {
-		return nil, errors.New("no ingesters have been defined")
-	}
-	if len(b.terminalNodes) == 0 {
-		return nil, errors.New("no writers have been defined")
-	}
-	return &Pipeline{
-		startNodes:     b.startNodes,
-		terminalNodes:  b.terminalNodes,
-		pipelineStages: b.pipelineStages,
-	}, nil
-}
-
-func (b *builder) getStageNode(pe *pipelineEntry, stageID string) (interface{}, error) {
-	if stg, ok := b.createdStages[stageID]; ok {
-		return stg, nil
-	}
-	var stage interface{}
-	// TODO: modify all the types' interfaces to not need to write loops here, the same
-	// as we do with Ingest
-	switch pe.stageType {
-	case StageIngest:
-		init := node.AsInit(pe.Ingester.Ingest)
-		b.startNodes = append(b.startNodes, init)
-		stage = init
-	case StageWrite:
-		term := node.AsTerminal(func(in <-chan []config.GenericMap) {
-			for i := range in {
-				pe.Writer.Write(i)
-			}
-		})
-		b.terminalNodes = append(b.terminalNodes, term)
-		stage = term
-	case StageDecode:
-		stage = node.AsMiddle(func(in <-chan []interface{}, out chan<- []config.GenericMap) {
-			for i := range in {
-				out <- pe.Decoder.Decode(i)
-			}
-		})
-	case StageEncode:
-		stage = node.AsMiddle(func(in <-chan []config.GenericMap, out chan<- []config.GenericMap) {
-			for i := range in {
-				out <- pe.Encoder.Encode(i)
-			}
-		})
-	case StageTransform:
-		stage = node.AsMiddle(func(in <-chan []config.GenericMap, out chan<- []config.GenericMap) {
-			for i := range in {
-				out <- transform.ExecuteTransform(pe.Transformer, i)
-			}
-		})
-	case StageExtract:
-		stage = node.AsMiddle(func(in <-chan []config.GenericMap, out chan<- []config.GenericMap) {
-			for i := range in {
-				out <- pe.Extractor.Extract(i)
-			}
-		})
-	default:
-		return nil, fmt.Errorf("invalid stage type: %s", pe.stageType)
-	}
-	b.createdStages[stageID] = stage
-	return stage, nil
-}
-
-=======
->>>>>>> e0d95f28
 func (p *Pipeline) Run() {
 	// starting the graph
 	for _, s := range p.startNodes {
 		s.Start()
 	}
-	p.IsRunning = true
-
 	p.IsRunning = true
 
 	// blocking the execution until the graph terminal stages end
