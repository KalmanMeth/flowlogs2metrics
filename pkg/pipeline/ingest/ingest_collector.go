--- conflicted
+++ resolved
@@ -25,16 +25,9 @@
 	"net"
 	"time"
 
-<<<<<<< HEAD
+	ms "github.com/mitchellh/mapstructure"
 	"github.com/netobserv/flowlogs-pipeline/pkg/api"
-
-	ms "github.com/mitchellh/mapstructure"
-=======
-	"github.com/netobserv/flowlogs-pipeline/pkg/config"
->>>>>>> e0d95f28
 	pUtils "github.com/netobserv/flowlogs-pipeline/pkg/pipeline/utils"
-
-	ms "github.com/mitchellh/mapstructure"
 	goflowFormat "github.com/netsampler/goflow2/format"
 	goflowCommonFormat "github.com/netsampler/goflow2/format/common"
 	_ "github.com/netsampler/goflow2/format/protobuf"
@@ -113,17 +106,12 @@
 	ingestC.processLogLines(out)
 }
 
-<<<<<<< HEAD
-func (r *ingestCollector) initCollectorListener(ctx context.Context) {
-	transporter := NewWrapper(r.in)
+func (ingestC *ingestCollector) initCollectorListener(ctx context.Context) {
+	transporter := NewWrapper(ingestC.in)
 	formatter, err := goflowFormat.FindFormat(ctx, "pb")
 	if err != nil {
 		log.Fatal(err)
 	}
-=======
-func (ingestC *ingestCollector) initCollectorListener(ctx context.Context) {
-	transporter := NewWrapper(ingestC.in)
->>>>>>> e0d95f28
 	go func() {
 		sNF := &utils.StateNetFlow{
 			Format:    formatter,
@@ -154,23 +142,19 @@
 func (ingestC *ingestCollector) processLogLines(out chan<- []interface{}) {
 	var records []interface{}
 	// Maximum batch time for each batch
-	flushRecords := time.NewTicker(r.batchFlushTime)
+	flushRecords := time.NewTicker(ingestC.batchFlushTime)
 	defer flushRecords.Stop()
 	for {
 		select {
 		case <-ingestC.exitChan:
 			log.Debugf("exiting ingestCollector because of signal")
 			return
-<<<<<<< HEAD
-		case record := <-r.in:
+		case record := <-ingestC.in:
 			// TODO: for efficiency, consider forwarding directly as map,
 			// as this is reverted back from string to map in later pipeline stages
-=======
-		case record := <-ingestC.in:
->>>>>>> e0d95f28
 			recordAsBytes, _ := json.Marshal(record)
 			records = append(records, string(recordAsBytes))
-			if len(records) >= r.batchMaxLength {
+			if len(records) >= ingestC.batchMaxLength {
 				log.Debugf("ingestCollector sending %d entries", len(records))
 				out <- records
 				records = []interface{}{}
@@ -187,15 +171,8 @@
 }
 
 // NewIngestCollector create a new ingester
-<<<<<<< HEAD
 func NewIngestCollector(params api.IngestCollector) (Ingester, error) {
 	if params.HostName == "" {
-=======
-func NewIngestCollector(params config.StageParam) (Ingester, error) {
-	jsonIngestCollector := params.Ingest.Collector
-
-	if jsonIngestCollector.HostName == "" {
->>>>>>> e0d95f28
 		return nil, fmt.Errorf("ingest hostname not specified")
 	}
 	if params.Port == 0 {
